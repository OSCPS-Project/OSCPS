--- conflicted
+++ resolved
@@ -1,13 +1,7 @@
 [workspace]
 resolver = "2"
-<<<<<<< HEAD
-authors = ["Nathaniel Thomas <nathaniel@swbell.net>", "Bhargav Akula <mail.bhargavakula@gmail.com>"]
-edition = "2024"
-members = [ "oscps-db", "oscps-gui",
-=======
 
 members = [ 
     "oscps-gui",
->>>>>>> 1134e74f
     "oscps-lib",
     ]